---

apiVersion: networking.istio.io/v1alpha3
kind: VirtualService
metadata:
  name: iperf3
spec:
  hosts:
<<<<<<< HEAD
  - "iperf.{{ .Values.domain }}"
=======
  - "iperf3.{{ .Values.domain }}"
>>>>>>> 96bb6222
  gateways:
  - istio-gateway
  tcp:
  - match:
    - port: 5201
    route:
    - destination:
        host: iperf3.test.svc.cluster.local
        port:
          number: 5201
---
apiVersion: v1
kind: Service
metadata:
  name: iperf3
spec:
  ports:
  - name: tcp
    port: 5201
    targetPort: 5201
  selector:
    app: iperf3

---
apiVersion: extensions/v1beta1
kind: Deployment
metadata:
  name: iperf3
spec:
  replicas: 1
  template:
    metadata:
      labels:
        app: iperf3
    spec:
      containers:
      - image: docker.io/networkstatic/iperf3
        imagePullPolicy: IfNotPresent
        name: iperf3
        ports:
        - containerPort: 5201
        args:
        - '-s'
<<<<<<< HEAD
=======
        - '-p'
        - '5201'
>>>>>>> 96bb6222
        resources:
          requests:
            cpu: 1000m
            memory: "1G"
          limits:
            cpu: 1000m
            memory: "2G"<|MERGE_RESOLUTION|>--- conflicted
+++ resolved
@@ -6,11 +6,7 @@
   name: iperf3
 spec:
   hosts:
-<<<<<<< HEAD
-  - "iperf.{{ .Values.domain }}"
-=======
   - "iperf3.{{ .Values.domain }}"
->>>>>>> 96bb6222
   gateways:
   - istio-gateway
   tcp:
@@ -54,11 +50,8 @@
         - containerPort: 5201
         args:
         - '-s'
-<<<<<<< HEAD
-=======
         - '-p'
         - '5201'
->>>>>>> 96bb6222
         resources:
           requests:
             cpu: 1000m
