--- conflicted
+++ resolved
@@ -93,16 +93,6 @@
 }
 
 function run_gometalinter() {
-<<<<<<< HEAD
-    # Disable gometalinter since it now generates way too many
-    # errors. We are switching to golangci-lint anyway.
-    # https://github.com/istio/istio/issues/9933
-    #echo 'Running gometalinter ....'
-    #$gometalinter --config=./lintconfig_base.json ./...
-    #echo 'gometalinter OK'
-
-=======
->>>>>>> 7ede847f
     echo 'Running gometalinter on adapters ....'
     pushd mixer/tools/adapterlinter
     go install .
